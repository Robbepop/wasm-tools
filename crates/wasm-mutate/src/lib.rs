//! A WebAssembly test case mutator.
//!
//! `wasm-mutate` takes in an existing Wasm module and then applies a
//! pseudo-random transformation to it, producing a new, mutated Wasm
//! module. This new, mutated Wasm module can be fed as a test input to your
//! Wasm parser, validator, compiler, or any other Wasm-consuming
//! tool. `wasm-mutate` can serve as a custom mutator for mutation-based
//! fuzzing.
#![cfg_attr(not(feature = "structopt"), deny(missing_docs))]
use std::sync::Arc;

use module::TypeInfo;
use mutators::Mutator;
use rand::{prelude::SliceRandom, rngs::SmallRng, SeedableRng};
use std::convert::TryFrom;
#[cfg(feature = "structopt")]
use structopt::StructOpt;

mod error;

mod module;
pub mod mutators;

pub use error::{Error, Result};
use wasm_encoder::{RawSection, SectionId};
use wasmparser::{Chunk, Parser, Payload, SectionReader};

use crate::mutators::{
<<<<<<< HEAD
    function2unreachable::SetFunction2Unreachable, peephole::PeepholeMutator,
    remove_export::RemoveExportMutator, rename_export::RenameExportMutator,
    snip_function::SnipMutator,
=======
    function2unreachable::SetFunction2Unreachable, remove_export::RemoveExportMutator,
    rename_export::RenameExportMutator, snip_function::SnipMutator,
>>>>>>> 7903e4d9
};

macro_rules! initialize_and_filter {
    (
        $info: ident, $config: ident, $result: ident,$(
            $mutation:expr,
        )*
    ) => {
            $(
                // Generate this recursivelly
                if $mutation.can_mutate($config, &$info)? {
                    $result.push(Box::new($mutation))
                }
            )*
    };
}

// NB: only add this doc comment if we are not building the CLI, since otherwise
// it will override the main CLI's about text.
#[cfg_attr(
    not(feature = "structopt"),
    doc = r###"
A WebAssembly test case mutator.

This is the main entry point into this crate. It provides various methods
for configuring what kinds of mutations might be applied to the input
Wasm. Once configured, you can apply a transformation to the input Wasm via
the [`run`][wasm_mutate::WasmMutate::run] method.

# Example

```
# fn _foo() -> anyhow::Result<()> {
use wasm_mutate::WasmMutate;

let input_wasm = wat::parse_str(r#"
           (module
            (func (export "hello") (result i32)
             (i32.const 1234)
            )
           )
           "#)?;

// Create a `WasmMutate` builder, configure its seed, and then run it on the
// input Wasm!
let mutated_wasm = WasmMutate::default()
    .seed(42)
    .run(&input_wasm)?;

// Feed `mutated_wasm` into your tests...
# Ok(())
# }
```
"###
)]
#[derive(Clone)]
#[cfg_attr(feature = "structopt", derive(StructOpt))]
pub struct WasmMutate {
    /// The RNG seed used to choose which transformation to apply. Given the
    /// same input Wasm and same seed, `wasm-mutate` will always generate the
    /// same output Wasm.
    #[cfg_attr(feature = "structopt", structopt(short, long))]
    seed: u64,

    /// Only perform semantics-preserving transformations on the Wasm module.
    #[cfg_attr(feature = "structopt", structopt(long))]
    preserve_semantics: bool,

    /// Only perform size-reducing transformations on the Wasm module. This
    /// allows `wasm-mutate` to be used as a test case reducer.
    #[cfg_attr(feature = "structopt", structopt(long))]
    reduce: bool,

    // Note: this is only exposed via the programmatic interface, not via the
    // CLI.
    #[cfg_attr(feature = "structopt", structopt(skip = None))]
    raw_mutate_func: Option<Arc<dyn Fn(&mut Vec<u8>) -> Result<()>>>,
}

impl Default for WasmMutate {
    fn default() -> Self {
        let seed = 3;
        WasmMutate {
            seed: seed,
            preserve_semantics: false,
            reduce: false,
            raw_mutate_func: None,
        }
    }
}

/// Provides module information for future usage during mutation
/// an instance of ModuleInfo could be user to determine which mutation could be applied
#[derive(Default)]
pub struct ModuleInfo<'a> {
    // The following fields are offsets inside the `raw_sections` field.
    // The main idea is to maintain the order of the sections in the input Wasm.
    exports: Option<usize>,
    types: Option<usize>,
    imports: Option<usize>,
    tables: Option<usize>,
    memories: Option<usize>,
    globals: Option<usize>,
    elements: Option<usize>,
    functions: Option<usize>,
    data: Option<usize>,
    code: Option<usize>,

    is_start_defined: bool,
<<<<<<< HEAD
    function_count: u32,
=======
    exports_count: u32,
>>>>>>> 7903e4d9

    // types for inner functions
    types_map: Vec<TypeInfo>,
    function_map: Vec<u32>,

    // raw_sections
    raw_sections: Vec<RawSection<'a>>,
    input_wasm: &'a [u8],
}

impl<'a> ModuleInfo<'a> {
    fn has_code(&self) -> bool {
        self.code != None
    }

    pub fn section(&mut self, id: u8, range: wasmparser::Range, full_wasm: &'a [u8]) {
        self.raw_sections.push(RawSection {
            id,
            data: &full_wasm[range.start..range.end],
        });
    }

    fn get_code_section(&self) -> RawSection {
        return self.raw_sections[self.code.unwrap()];
    }

    fn get_exports_section(&self) -> &RawSection {
        return &self.raw_sections[self.exports.unwrap()];
    }

    fn has_exports(&self) -> bool {
        self.exports != None
    }

    pub fn get_type_idx(&self, idx: usize) -> &TypeInfo {
        &self.types_map[idx]
    }

    pub fn get_functype_idx(&self, idx: usize) -> &TypeInfo {
        let functpeindex = self.function_map[idx] as usize;
        &self.types_map[functpeindex]
    }

    fn replace_section(
        &self,
        i: usize,
        new_section: &impl wasm_encoder::Section,
    ) -> wasm_encoder::Module {
        let mut module = wasm_encoder::Module::new();
        self.raw_sections.iter().enumerate().for_each(|(j, s)| {
            if i == j {
                module.section(new_section);
            } else {
                module.section(s);
            }
        });
        module
    }
}

impl WasmMutate {
    /// Set the RNG seed used to choose which transformation to apply.
    ///
    /// Given the same input Wasm and same seed, `wasm-mutate` will always
    /// generate the same output Wasm.
    pub fn seed(&mut self, seed: u64) -> &mut Self {
        self.seed = seed;
        self
    }

    /// Configure whether we will only perform semantics-preserving
    /// transformations on the Wasm module.
    pub fn preserve_semantics(&mut self, preserve_semantics: bool) -> &mut Self {
        self.preserve_semantics = preserve_semantics;
        self
    }

    /// Configure whether we will only perform size-reducing transformations on
    /// the Wasm module.
    ///
    /// Setting this to `true` allows `wasm-mutate` to be used as a test case
    /// reducer.
    pub fn reduce(&mut self, reduce: bool) -> &mut Self {
        self.reduce = reduce;
        self
    }

    /// Set a custom raw mutation function.
    ///
    /// This is used when we need some underlying raw bytes, for example when
    /// mutating the contents of a data segment.
    ///
    /// You can override this to use `libFuzzer`'s `LLVMFuzzerMutate` function
    /// to get raw bytes from `libFuzzer`, for example.
    pub fn raw_mutate_func(
        &mut self,
        raw_mutate_func: Option<Arc<dyn Fn(&mut Vec<u8>) -> Result<()>>>,
    ) -> &mut Self {
        self.raw_mutate_func = raw_mutate_func;
        self
    }

    /// Parse and fill lane AST with metadata information about the module
    pub fn get_module_info<'a>(&'a self, input_wasm: &'a [u8]) -> Result<ModuleInfo> {
        let mut parser = Parser::new(0);
        let mut info = ModuleInfo::default();
        let mut wasm = input_wasm;
        info.input_wasm = wasm;

        loop {
            let (payload, consumed) = match parser.parse(&wasm, true)? {
                Chunk::NeedMoreData(hint) => {
                    panic!("Invalid Wasm module {:?}", hint);
                }
                Chunk::Parsed { consumed, payload } => (payload, consumed),
            };
            match payload {
                Payload::CodeSectionStart {
                    count,
                    range,
                    size: _,
                } => {
                    info.code = Some(info.raw_sections.len());
                    info.function_count = count;
                    info.section(SectionId::Code.into(), range, input_wasm);
                    parser.skip_section();
                    // update slice
                    wasm = &wasm[range.end - range.start + consumed - 1..];

                    continue;
                }
                Payload::TypeSection(mut reader) => {
                    info.types = Some(info.raw_sections.len());
                    info.section(SectionId::Type.into(), reader.range(), input_wasm);

                    // Save function types
                    for _ in 0..reader.get_count() {
                        reader.read().and_then(|ty| {
                            let typeinfo = TypeInfo::try_from(ty).unwrap();
                            info.types_map.push(typeinfo);
                            Ok(())
                        })?;
                    }
                }
                Payload::ImportSection(reader) => {
                    info.imports = Some(info.raw_sections.len());
                    info.section(SectionId::Import.into(), reader.range(), input_wasm);
                }
                Payload::FunctionSection(mut reader) => {
                    info.functions = Some(info.raw_sections.len());
                    info.section(SectionId::Function.into(), reader.range(), input_wasm);

                    for _ in 0..reader.get_count() {
                        reader.read().and_then(|ty| {
                            info.function_map.push(ty);
                            Ok(())
                        })?;
                    }
                }
                Payload::TableSection(reader) => {
                    info.tables = Some(info.raw_sections.len());
                    info.section(SectionId::Table.into(), reader.range(), input_wasm);
                }
                Payload::MemorySection(reader) => {
                    info.memories = Some(info.raw_sections.len());
                    info.section(SectionId::Memory.into(), reader.range(), input_wasm);
                }
                Payload::GlobalSection(reader) => {
                    info.globals = Some(info.raw_sections.len());
                    info.section(SectionId::Global.into(), reader.range(), input_wasm);
                }
                Payload::ExportSection(reader) => {
                    info.exports = Some(info.raw_sections.len());
                    info.exports_count = reader.get_count();
                    info.section(SectionId::Export.into(), reader.range(), input_wasm);
                }
                Payload::StartSection { func: _, range: _ } => {
                    info.is_start_defined = true;
                }
                Payload::ElementSection(reader) => {
                    info.elements = Some(info.raw_sections.len());
                    info.section(SectionId::Element.into(), reader.range(), input_wasm);
                }
                Payload::DataSection(reader) => {
                    info.data = Some(info.raw_sections.len());
                    info.section(SectionId::Data.into(), reader.range(), input_wasm);
                }
                Payload::CustomSection {
                    name: _,
                    data_offset: _,
                    data: _,
                    range,
                } => {
                    info.section(SectionId::Custom.into(), range, input_wasm);
                }
                Payload::AliasSection(reader) => {
                    info.section(SectionId::Alias.into(), reader.range(), input_wasm);
                }
                Payload::UnknownSection {
                    id,
                    contents: _,
                    range,
                } => {
                    info.section(id, range, input_wasm);
                }
                Payload::DataCountSection { count: _, range } => {
                    info.section(SectionId::DataCount.into(), range, input_wasm);
                }
                Payload::Version { .. } => {}
                Payload::End => {
                    break;
                }
                _ => todo!("{:?} not implemented", payload),
            }
            wasm = &wasm[consumed..];
        }

        Ok(info)
    }

    /// Run this configured `WasmMutate` on the given input Wasm.
    pub fn run<'a>(&self, input_wasm: &'a [u8]) -> Result<Vec<u8>> {
        let mut info = self.get_module_info(&input_wasm)?;

        let mut mutators: Vec<Box<dyn Mutator>> = Vec::new();
        initialize_and_filter! {
            info,
            self,
            mutators,

            RenameExportMutator{max_name_size: 100},
            RemoveExportMutator,
            SnipMutator,
            SetFunction2Unreachable,
            PeepholeMutator,
        };

        let mut rnd = SmallRng::seed_from_u64(self.seed);

        // Check for this method, can be expensive
        mutators.shuffle(&mut rnd);

        for mutator in mutators.iter() {
            if let Ok(module) = mutator.mutate(&self, &mut rnd, &mut info) {
                return Ok(module.finish());
            }
        }
        Err(Error::NoMutationsAplicable)
    }
}<|MERGE_RESOLUTION|>--- conflicted
+++ resolved
@@ -26,14 +26,9 @@
 use wasmparser::{Chunk, Parser, Payload, SectionReader};
 
 use crate::mutators::{
-<<<<<<< HEAD
     function2unreachable::SetFunction2Unreachable, peephole::PeepholeMutator,
     remove_export::RemoveExportMutator, rename_export::RenameExportMutator,
     snip_function::SnipMutator,
-=======
-    function2unreachable::SetFunction2Unreachable, remove_export::RemoveExportMutator,
-    rename_export::RenameExportMutator, snip_function::SnipMutator,
->>>>>>> 7903e4d9
 };
 
 macro_rules! initialize_and_filter {
@@ -143,11 +138,8 @@
     code: Option<usize>,
 
     is_start_defined: bool,
-<<<<<<< HEAD
     function_count: u32,
-=======
     exports_count: u32,
->>>>>>> 7903e4d9
 
     // types for inner functions
     types_map: Vec<TypeInfo>,
