[package]
name = "wasmparser"
version.workspace = true
authors = ["Yury Delendik <ydelendik@mozilla.com>"]
license = "Apache-2.0 WITH LLVM-exception"
repository = "https://github.com/bytecodealliance/wasm-tools/tree/main/crates/wasmparser"
homepage = "https://github.com/bytecodealliance/wasm-tools/tree/main/crates/wasmparser"
keywords = ["parser", "WebAssembly", "wasm"]
description = """
A simple event-driven library for parsing WebAssembly binary files.
"""
edition.workspace = true
exclude = ["benches/*.wasm"]

[lints]
workspace = true

[dependencies]
bitflags = "2.4.1"
indexmap = { workspace = true, optional = true }
semver = { workspace = true, optional = true }
hashbrown = { workspace = true, optional = true }
ahash = { workspace = true, optional = true }

[dev-dependencies]
anyhow = { workspace = true }
criterion = { workspace = true }
wat = { path = "../wat" }
wast = { path = "../wast" }
rayon = { workspace = true }
once_cell = "1.13.0"
wasm-encoder = { path = "../wasm-encoder" }
env_logger.workspace = true
log.workspace = true

[[bench]]
name = "benchmark"
harness = false

[features]
<<<<<<< HEAD
default = ['std']
std = ['indexmap/std']

# Tells the wasmparser crate to avoid using hash based maps and sets.
# 
# Some embedded environments cannot provide a random source which is required
# to properly initialize hashmap based data structures for resilience against
# malious actors that control their inputs.
no-hash-maps = []
=======
default = ['std', 'validate']

# A feature which enables implementations of `std::error::Error` as appropriate
# along with other convenience APIs. This additionally uses the standard
# library's source of randomness for seeding hash maps.
std = ['indexmap/std']

# A feature that enables validating WebAssembly files. This is enabled by
# default but not required if you're only parsing a file, for example, as
# opposed to validating all of its contents.
validate = [
  'dep:indexmap',
  'dep:semver',
  'dep:hashbrown',
  'dep:ahash',
]
>>>>>>> 1064f69c
<|MERGE_RESOLUTION|>--- conflicted
+++ resolved
@@ -38,8 +38,11 @@
 harness = false
 
 [features]
-<<<<<<< HEAD
-default = ['std']
+default = ['std', 'validate']
+
+# A feature which enables implementations of `std::error::Error` as appropriate
+# along with other convenience APIs. This additionally uses the standard
+# library's source of randomness for seeding hash maps.
 std = ['indexmap/std']
 
 # Tells the wasmparser crate to avoid using hash based maps and sets.
@@ -48,14 +51,6 @@
 # to properly initialize hashmap based data structures for resilience against
 # malious actors that control their inputs.
 no-hash-maps = []
-=======
-default = ['std', 'validate']
-
-# A feature which enables implementations of `std::error::Error` as appropriate
-# along with other convenience APIs. This additionally uses the standard
-# library's source of randomness for seeding hash maps.
-std = ['indexmap/std']
-
 # A feature that enables validating WebAssembly files. This is enabled by
 # default but not required if you're only parsing a file, for example, as
 # opposed to validating all of its contents.
@@ -64,5 +59,4 @@
   'dep:semver',
   'dep:hashbrown',
   'dep:ahash',
-]
->>>>>>> 1064f69c
+]