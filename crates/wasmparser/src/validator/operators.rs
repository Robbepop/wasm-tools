--- conflicted
+++ resolved
@@ -288,16 +288,10 @@
         })
     }
 
-<<<<<<< HEAD
     /// Creates a new operator validator which will be used to validate an
     /// `init_expr` constant expression which should result in the `ty`
     /// specified.
-    pub fn new_init_expr(features: &WasmFeatures, ty: ValType, resources: T) -> Self {
-=======
-    /// Creates a new operator validator which will be used to validate a
-    /// constant expression which should result in the `ty` specified.
-    pub fn new_const_expr(features: &WasmFeatures, ty: ValType) -> OperatorValidator {
->>>>>>> 58e1d6ba
+    pub fn new_const_expr(features: &WasmFeatures, ty: ValType, resources: T) -> Self {
         OperatorValidator {
             num_locals: 0,
             locals: Vec::new(),
