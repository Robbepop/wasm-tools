#![no_main]

use libfuzzer_sys::fuzz_target;
use std::sync::atomic::{AtomicU64, Ordering};
use wasmparser::WasmFeatures;

static NUM_RUNS: AtomicU64 = AtomicU64::new(0);
static NUM_SUCCESSFUL_MUTATIONS: AtomicU64 = AtomicU64::new(0);

fuzz_target!(|bytes: &[u8]| {
    let _ = env_logger::try_init();

    // Generate a random Wasm module with `wasm-smith` as well as a RNG seed for
    // use with `wasm-mutate`.

    let mut seed = 0;
    let (wasm, config) = match wasm_tools_fuzz::generate_valid_module(bytes, |config, u| {
        config.exceptions_enabled = false;
        seed = u.arbitrary()?;
        Ok(())
    }) {
        Ok(m) => m,
        Err(_) => return,
    };
    log::debug!("seed = {}", seed);

    // Keep track of how many runs we've done thus far and how many of those
    // runs had successful mutations.

    let old_num_runs = NUM_RUNS.fetch_add(1, Ordering::Relaxed);
    if old_num_runs % 4096 == 4095 && log::log_enabled!(log::Level::Info) {
        let successful = NUM_SUCCESSFUL_MUTATIONS.load(Ordering::Relaxed);
        let percent = successful as f64 / old_num_runs as f64 * 100.0;
        log::info!(
            "{} / {} ({:.2}%) successful mutations.",
            successful,
            old_num_runs,
            percent
        );
    }

    // Mutate the Wasm with `wasm-mutate`. Assert that each mutation is still
    // valid Wasm.

    let mut wasm_mutate = wasm_mutate::WasmMutate::default();
    wasm_mutate.seed(seed);
    wasm_mutate.fuel(300);
    wasm_mutate.preserve_semantics(
        // If we are going to check that we get the same evaluated results
        // before and after mutation, then we need to preserve semantics.
        cfg!(feature = "wasmtime"),
    );

    let iterator = match wasm_mutate.run(&wasm) {
        Ok(iterator) => iterator,
        Err(e) => {
            log::warn!("Failed to mutate the Wasm: {}", e);
            return;
        }
    };

    // Note that on-by-default features in wasmparser are not disabled here if
    // the feature was disabled in `config` when the module was generated. For
    // example if the input module doesn't have simd then wasm-mutate may
    // produce a module that uses simd, which is ok and expected.
    //
    // Otherwise only forward some off-by-default features which are affected by
    // wasm-smith's generation of modules and wasm-mutate otherwise won't add
    // itself if it doesn't already exist.
    let mut features = WasmFeatures::default();
    features.relaxed_simd = config.relaxed_simd_enabled;
<<<<<<< HEAD
    features.module_linking = config.module_linking_enabled;
    features.multi_memory = config.max_memories > 1;
    features.memory64 = config.memory64_enabled;
=======
>>>>>>> 8401ed32

    for (i, mutated_wasm) in iterator.take(10).enumerate() {
        let mutated_wasm = match mutated_wasm {
            Ok(w) => w,
            Err(e) => match e.kind() {
                wasm_mutate::ErrorKind::NoMutationsApplicable => continue,
                _ => panic!("Unexpected mutation failure: {}", e),
            },
        };

        // Increase ony once for the same input Wasm.
        if i == 0 {
            NUM_SUCCESSFUL_MUTATIONS.fetch_add(1, Ordering::Relaxed);
        }

        let mut validator = wasmparser::Validator::new();
        validator.wasm_features(features);

        let validation_result = validator.validate_all(&mutated_wasm);

        if log::log_enabled!(log::Level::Debug) {
            log::debug!("writing mutated Wasm to `mutated.wasm`");
            std::fs::write("mutated.wasm", &mutated_wasm)
                .expect("should write `mutated.wasm` okay");
            if let Ok(mutated_wat) = wasmprinter::print_bytes(&mutated_wasm) {
                log::debug!("writing mutated WAT to `mutated.wat`");
                std::fs::write("mutated.wat", &mutated_wat)
                    .expect("should write `mutated.wat` okay");
            }
        }

        validation_result.expect("`wasm-mutate` should always produce a valid Wasm file");

        #[cfg(feature = "wasmtime")]
        eval::assert_same_evaluation(&wasm, &mutated_wasm);
    }
});

#[cfg(feature = "wasmtime")]
#[path = "../../crates/fuzz-stats/src/dummy.rs"]
pub mod dummy;

#[cfg(feature = "wasmtime")]
mod eval {
    use super::dummy;
    use std::collections::hash_map::DefaultHasher;
    use std::hash::{Hash, Hasher};

    /// Compile, instantiate, and evaluate both the original and mutated Wasm.
    ///
    /// We should get identical results because we told `wasm-mutate` to preserve
    /// semantics.
    pub fn assert_same_evaluation(wasm: &[u8], mutated_wasm: &[u8]) {
        let mut config = wasmtime::Config::default();
        config.cranelift_nan_canonicalization(true);
        config.consume_fuel(true);

        let engine = wasmtime::Engine::new(&config).unwrap();

        let (orig_module, mutated_module) = match (
            wasmtime::Module::new(&engine, &wasm),
            wasmtime::Module::new(&engine, &mutated_wasm),
        ) {
            (Ok(o), Ok(m)) => (o, m),
            // Ideally we would assert that they both errored if either one did, but
            // it is possible that a mutation bumped some count above/below an
            // implementation limit.
            (_, _) => return,
        };

        let mut store = wasmtime::Store::new(&engine, ());
        let (orig_imports, mutated_imports) = match dummy::dummy_imports(&mut store, &orig_module) {
            Ok(imps) => (imps.clone(), imps),
            Err(_) => return,
        };

        let (orig_instance, mutated_instance) = match (
            wasmtime::Instance::new(&mut store, &orig_module, &orig_imports),
            wasmtime::Instance::new(&mut store, &mutated_module, &mutated_imports),
        ) {
            (Ok(x), Ok(y)) => (x, y),
            (_, _) => return,
        };

        assert_same_state(&mut store, &orig_module, orig_instance, mutated_instance);
        assert_same_calls(&mut store, &orig_module, orig_instance, mutated_instance);
        assert_same_state(&mut store, &orig_module, orig_instance, mutated_instance);
    }

    fn assert_same_state(
        store: &mut wasmtime::Store<()>,
        orig_module: &wasmtime::Module,
        orig_instance: wasmtime::Instance,
        mutated_instance: wasmtime::Instance,
    ) {
        for export in orig_module.exports() {
            match export.ty() {
                wasmtime::ExternType::Global(_) => {
                    let orig = orig_instance
                        .get_export(&mut *store, export.name())
                        .unwrap()
                        .into_global()
                        .unwrap()
                        .get(&mut *store);
                    let mutated = mutated_instance
                        .get_export(&mut *store, export.name())
                        .unwrap()
                        .into_global()
                        .unwrap()
                        .get(&mut *store);
                    assert_val_eq(&orig, &mutated);
                }
                wasmtime::ExternType::Memory(_) => {
                    let orig = orig_instance
                        .get_export(&mut *store, export.name())
                        .unwrap()
                        .into_memory()
                        .unwrap();
                    let mut h = DefaultHasher::default();
                    orig.data(&store).hash(&mut h);
                    let orig = h.finish();
                    let mutated = mutated_instance
                        .get_export(&mut *store, export.name())
                        .unwrap()
                        .into_memory()
                        .unwrap();
                    let mut h = DefaultHasher::default();
                    mutated.data(&store).hash(&mut h);
                    let mutated = h.finish();
                    assert_eq!(orig, mutated, "original and mutated Wasm memories diverged");
                }
                _ => continue,
            }
        }
    }

    fn assert_same_calls(
        store: &mut wasmtime::Store<()>,
        orig_module: &wasmtime::Module,
        orig_instance: wasmtime::Instance,
        mutated_instance: wasmtime::Instance,
    ) {
        for export in orig_module.exports() {
            match export.ty() {
                wasmtime::ExternType::Func(func_ty) => {
                    let orig_func = orig_instance.get_func(&mut *store, export.name()).unwrap();
                    let mutated_func = mutated_instance
                        .get_func(&mut *store, export.name())
                        .unwrap();
                    let args = dummy::dummy_values(func_ty.params());
                    match (
                        {
                            store.add_fuel(1_000).unwrap();
                            orig_func.call(&mut *store, &args)
                        },
                        {
                            let consumed = store.fuel_consumed().unwrap();
                            store.add_fuel(consumed).unwrap();
                            mutated_func.call(&mut *store, &args)
                        },
                    ) {
                        (Ok(orig_vals), Ok(mutated_vals)) => {
                            assert_eq!(orig_vals.len(), mutated_vals.len());
                            for (orig_val, mutated_val) in orig_vals.iter().zip(mutated_vals.iter())
                            {
                                assert_val_eq(orig_val, mutated_val);
                            }
                        }
                        (Err(_), Err(_)) => continue,
                        (orig, mutated) => panic!(
                            "mutated and original Wasm diverged: orig = {:?}; mutated = {:?}",
                            orig, mutated,
                        ),
                    }
                }
                _ => continue,
            }
        }
    }

    fn assert_val_eq(orig_val: &wasmtime::Val, mutated_val: &wasmtime::Val) {
        match (orig_val, mutated_val) {
            (wasmtime::Val::I32(o), wasmtime::Val::I32(m)) => assert_eq!(o, m),
            (wasmtime::Val::I64(o), wasmtime::Val::I64(m)) => assert_eq!(o, m),
            (wasmtime::Val::F32(o), wasmtime::Val::F32(m)) => assert_eq!(o, m),
            (wasmtime::Val::F64(o), wasmtime::Val::F64(m)) => assert_eq!(o, m),
            (o, m) => panic!(
                "mutated and original Wasm diverged: orig = {:?}; mutated = {:?}",
                o, m,
            ),
        }
    }
}<|MERGE_RESOLUTION|>--- conflicted
+++ resolved
@@ -69,12 +69,8 @@
     // itself if it doesn't already exist.
     let mut features = WasmFeatures::default();
     features.relaxed_simd = config.relaxed_simd_enabled;
-<<<<<<< HEAD
-    features.module_linking = config.module_linking_enabled;
     features.multi_memory = config.max_memories > 1;
     features.memory64 = config.memory64_enabled;
-=======
->>>>>>> 8401ed32
 
     for (i, mutated_wasm) in iterator.take(10).enumerate() {
         let mutated_wasm = match mutated_wasm {
